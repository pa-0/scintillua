--- conflicted
+++ resolved
@@ -71,11 +71,7 @@
     needs: [build, tag]
     steps:
       - name: Download artifacts
-<<<<<<< HEAD
-        uses: actions/download-artifact@v4.1.7
-=======
         uses: actions/download-artifact@v4
->>>>>>> 22901f3a
         with:
           name: artifacts
       - name: Create release log
